#include <iostream>
#include <iomanip>
#include <utility>
#include <memory>
#include "harmonicoscillatoraction.hh"
#include "quarticoscillatoraction.hh"
#include "doublewellaction.hh"
#include "rotoraction.hh"
#include "quantityofinterest.hh"
#include "montecarlo.hh"
#include "parameters.hh"
#include "renormalisation.hh"
#include "twolevelmetropolissampler.hh"
#include "conditionedfineaction.hh"
#include "hmcsampler.hh"
#include "clustersampler.hh"
#include "config.h"
#include "statistics.hh"

/** @file driver.cc
 * @brief File with main program
 *
 * @mainpage
 * Several classes for implementating Multilevel MCMC for the path-integral
 * formulation of quantum mechanics.
 */

/** Main program */
int main(int argc, char* argv[]) {
  std::cout << "++===================================++" << std::endl;
  std::cout << "!!   Path integral multilevel MCMC   !!" << std::endl;
  std::cout << "++===================================++" << std::endl;
  std::cout << std::endl;
  if (argc != 2) {
    std::cout << "Usage: " << argv[0] << " PARAMETERFILE" << std::endl;
    std::cout << std::endl;
    return 0;
  }
  std::string filename = argv[1];
  std::cout << " Reading parameter from file \'" << filename << "\'" << std::endl;
    std::cout << std::endl;
  
  /* ====== Read parameters ====== */
  GeneralParameters param_general;
  if (param_general.readFile(filename)) return 1;
  std::cout << param_general << std::endl;
  LatticeParameters param_lattice;
  if (param_lattice.readFile(filename)) return 1;
  std::cout << param_lattice << std::endl;
  
#ifdef ACTION_HARMONIC_OSCILLATOR
  HarmonicOscillatorParameters param_ho;
  if (param_ho.readFile(filename)) return 1;
  std::cout << param_ho << std::endl;
#endif // ACTION_HARMONIC_OSCILLATOR

#ifdef ACTION_QUARTIC_OSCILLATOR
  QuarticOscillatorParameters param_qo;
  if (param_qo.readFile(filename)) return 1;
  std::cout << param_qo << std::endl;
#endif // ACTION_QUARTIC_OSCILLATOR

#ifdef ACTION_DOUBLE_WELL
  DoubleWellParameters param_dw;
  if (param_dw.readFile(filename)) return 1;
  std::cout << param_dw << std::endl;
#endif // ACTION_DOUBLE_WELL

#ifdef ACTION_ROTOR
  RotorParameters param_rotor;
  if (param_rotor.readFile(filename)) return 1;
  std::cout << param_rotor << std::endl;
#endif // ACTION_ROTOR

  HMCParameters param_hmc;
  if (param_hmc.readFile(filename)) return 1;
  std::cout << param_hmc << std::endl;

  ClusterParameters param_cluster;
  if (param_cluster.readFile(filename)) return 1;
  std::cout << param_cluster << std::endl;

  SingleLevelMCParameters param_singlelevelmc;
  if (param_singlelevelmc.readFile(filename)) return 1;
  std::cout << param_singlelevelmc << std::endl;

  TwoLevelMCParameters param_twolevelmc;
  if (param_twolevelmc.readFile(filename)) return 1;
  std::cout << param_twolevelmc << std::endl;
  
  /* ====== Select quantity of interest ====== */
#if defined(ACTION_HARMONIC_OSCILLATOR) || defined(ACTION_QUARTIC_OSCILLATOR) || defined(ACTION_DOUBLE_WELL)
  QoIXsquared qoi(param_lattice.M_lat());
  std::cout << std::endl;
  std::cout << "QoI = X^2 " << std::endl;
  std::cout << std::endl;
#endif // ACTION_HARMONIC_OSCILLATOR || ACTION_QUARTIC_OSCILLATOR || ACTION_DOUBLEWELL 
#ifdef ACTION_ROTOR
  QoISusceptibility qoi(param_lattice.M_lat());
  std::cout << std::endl;
  std::cout << "QoI = Susceptibility Q[X]^2/T " << std::endl;
  std::cout << std::endl;
#endif

  /* ====== Select action ====== */
  /* *** HARMONIC OSCILLATOR *** */
#ifdef ACTION_HARMONIC_OSCILLATOR
  std::cout << "Action = harmonic oscillator" << std::endl;
  HarmonicOscillatorAction action(param_lattice.M_lat(),
                                  param_lattice.T_final(),
                                  param_ho.m0(),
                                  param_ho.mu2());
#endif // ACTION_HARMONIC_OSCILLATOR
  
  /* *** QUARTIC OSCILLATOR *** */
#ifdef ACTION_QUARTIC_OSCILLATOR
  std::cout << "Action = quartic oscillator" << std::endl;
  QuarticOscillatorAction action(param_lattice.M_lat(),
                                 param_lattice.T_final(),
                                 param_qo.m0(),
                                 param_qo.mu2(),
                                 param_qo.lambda());
#endif // ACTION_QUARTIC_OSCILLATOR
  
  /* *** DOUBLE WELL *** */
#ifdef ACTION_DOUBLE_WELL
  std::cout << "Action = double well" << std::endl;
  DoubleWellAction action(param_lattice.M_lat(),
                          param_lattice.T_final(),
                          param_dw.m0(),
                          param_dw.mu2(),
                          param_dw.lambda(),
                          param_dw.sigma());
#endif // ACTION_DOUBLE_WELL

  /* *** ROTOR *** */
#ifdef ACTION_ROTOR
  std::cout << "Action = rotor" << std::endl;
  RotorAction action(param_lattice.M_lat(),
                     param_lattice.T_final(),
                     param_rotor.m0());
#endif // ACTION_ROTOR
  std::cout << std::endl;

  /* **************************************** * 
   * Single level method                      *
   * **************************************** */  
  /* ====== Select sampler for single level method ====== */
  std::shared_ptr<Sampler> sampler;
  if (param_singlelevelmc.sampler() == SamplerHMC) {
    sampler = std::make_shared<HMCSampler>(action,
                                           param_hmc.T(),
                                           param_hmc.dt(),
                                           param_hmc.n_burnin());
  } else if (param_singlelevelmc.sampler() == SamplerCluster) {
#ifdef ACTION_ROTOR
    sampler = std::make_shared<ClusterSampler>(action,
                                               param_cluster.n_burnin());
#else
    std::cout << " ERROR: can only use cluster sampler for QM rotor action." << std::endl;
#endif
  } else if (param_singlelevelmc.sampler() == SamplerExact) {
#ifdef ACTION_HARMONIC_OSCILLATOR
<<<<<<< HEAD
    sampler = std::make_shared<HarmonicOscillatorAction>(param.M_lat,
                                                         param.T_final,
                                                         param.m0,
                                                         param.mu2);
=======
    sampler = std::make_shared<HarmonicOscillatorAction>(param_lattice.M_lat(),
                                                         param_lattice.T_final(),
                                                         param_ho.m0(),
                                                         param_ho.mu2());
>>>>>>> ec87e6fb
#else
    std::cout << " ERROR: can only sample exactly from harmonic oscillator action." << std::endl;
    exit(-1);
#endif // ACTION_HARMONIC_OSCILLATOR
  } else {
    std::cout << " ERROR: Unknown sampler." << std::endl;
    exit(-1);
  }
  if (param_general.do_singlelevelmc()) {
    std::cout << "+--------------------------------+" << std::endl;
    std::cout << "! Single level MC                !" << std::endl;
    std::cout << "+--------------------------------+" << std::endl;
    std::cout << std::endl;

    /* ====== Construct single level MC ====== */
    MonteCarloSingleLevel montecarlo_singlelevel(action,
                                                 *sampler,
                                                 qoi,
                                                 param_singlelevelmc.n_samples(),
                                                 param_singlelevelmc.n_burnin());

    /* ====== Print out exact result for harmonic oscillator */
#ifdef ACTION_HARMONIC_OSCILLATOR
    double exact_result = action.Xsquared_exact();
    double exact_result_continuum = action.Xsquared_exact_continuum();
    std::cout << std::endl;
    std::cout << std::setprecision(6) << std::fixed;
    std::cout << " Exact result             <x^2> = " << exact_result << std::endl;
    std::cout << " Continuum limit [a -> 0] <x^2> = " << exact_result_continuum << std::endl;
    std::cout << std::endl;
#endif // ACTION_HARMONIC_OSCILLATOR
  
    Statistics stats("QoI",10);
    montecarlo_singlelevel.evaluate(stats);
    std::cout << stats << std::endl;
  }
  /* **************************************** * 
   * Two level method                         *
   * **************************************** */
  /* ====== Select coarse action ====== */
  /* *** HARMONIC OSCILLATOR *** */
#ifdef ACTION_HARMONIC_OSCILLATOR
  RenormalisedHOParameters coarse_param(param_lattice.M_lat(),
                                        param_lattice.T_final(),
                                        param_ho.m0(),
                                        param_ho.mu2(),
                                        param_ho.renormalisation());
  HarmonicOscillatorAction coarse_action(param_lattice.M_lat()/2,
                                         param_lattice.T_final(),
                                         coarse_param.m0_coarse(),
                                         coarse_param.mu2_coarse());
#endif // ACTION_HARMONIC_OSCILLATOR

  /* *** QUARTIC OSCILLATOR *** */
#ifdef ACTION_QUARTIC_OSCILLATOR
  QuarticOscillatorAction coarse_action(param_lattice.M_lat()/2,
                                        param_lattice.T_final(),
                                        param_qo.m0(),
                                        param_qo.mu2(),
                                        param_qo.lambda());
#endif // ACTION_QUARTIC_OSCILLATOR
  
  /* *** DOUBLE WELL *** */
#ifdef ACTION_DOUBLE_WELL
  DoubleWellAction coarse_action(param_lattice.M_lat()/2,
                                 param_lattice.T_final(),
                                 param_dw.m0(),
                                 param_dw.mu2(),
                                 param_dw.lambda(),
                                 param_dw.sigma());
#endif // ACTION_DOUBLE_WELL

  /* *** ROTOR *** */
#ifdef ACTION_ROTOR
  RotorAction coarse_action(param_lattice.M_lat()/2,
                            param_lattice.T_final(),
                            param_rotor.m0());
#endif // ACTION_ROTOR
  
  std::shared_ptr<Sampler> coarse_sampler;
  if (param_twolevelmc.coarsesampler() == SamplerHMC) {
    coarse_sampler = std::make_shared<HMCSampler>(coarse_action,
                                                  param_hmc.T(),
                                                  param_hmc.dt(),
                                                  param_hmc.n_burnin());
  } else if (param_twolevelmc.coarsesampler() == SamplerCluster) {
#ifdef ACTION_ROTOR
    coarse_sampler = std::make_shared<ClusterSampler>(coarse_action,
                                                      param_cluster.n_burnin());
#else
    std::cout << " ERROR: can only use cluster sampler for QM rotor action." << std::endl;
    exit(-1);
#endif // ACTION_ROTOR
  } else if (param_twolevelmc.coarsesampler() == SamplerExact) {
#ifdef ACTION_HARMONIC_OSCILLATOR
<<<<<<< HEAD
    coarse_sampler = std::make_shared<HarmonicOscillatorAction>(param.M_lat/2,
                                                                param.T_final,
=======
    coarse_sampler = std::make_shared<HarmonicOscillatorAction>(param_lattice.M_lat()/2,
                                                                param_lattice.T_final(),
>>>>>>> ec87e6fb
                                                                coarse_param.m0_coarse(),
                                                                coarse_param.mu2_coarse());
#else
    std::cout << " ERROR: can only sample exactly from harmonic oscillator action." << std::endl;
    exit(-1);
#endif // ACTION_HARMONIC_OSCILLATOR
  } else {
    std::cout << " ERROR: Unknown sampler." << std::endl;
    exit(-1);
  }

#ifdef ACTION_ROTOR
  RotorConditionedFineAction conditioned_fine_action(action);
#else
  GaussianConditionedFineAction conditioned_fine_action(action);
#endif // ACTION_ROTOR
  if (param_general.do_twolevelmc()) {
    std::cout << "+--------------------------------+" << std::endl;
    std::cout << "! Two level MC                   !" << std::endl;
    std::cout << "+--------------------------------+" << std::endl;
    std::cout << std::endl;
    MonteCarloTwoLevel montecarlo_twolevel(coarse_action,
                                           *coarse_sampler,
                                           action,
                                           conditioned_fine_action,
                                           qoi,
                                           param_twolevelmc.n_samples(),
                                           param_twolevelmc.n_burnin(),
                                           true);
    Statistics stats_fine("QoI[fine]",10);
    Statistics stats_coarse("QoI[coarse]",10);
    Statistics stats_diff("delta QoI",10);
    montecarlo_twolevel.evaluate_difference(stats_fine,
                                            stats_coarse,
                                            stats_diff);
    std::cout << stats_fine << std::endl;
    std::cout << stats_coarse << std::endl;
    std::cout << stats_diff << std::endl;
    std::cout << std::endl;
    std::cout << "=== Fine level sampler statistics === " << std::endl; 
    sampler->show_stats();
    std::cout << std::endl;
    std::cout << "=== Coarse level sampler statistics === " << std::endl; 
    coarse_sampler->show_stats();
    std::cout << std::endl;
    std::cout << "=== Two level sampler statistics === " << std::endl; 
    montecarlo_twolevel.get_twolevelsampler().show_stats();
    std::cout << std::endl;
  }
}<|MERGE_RESOLUTION|>--- conflicted
+++ resolved
@@ -158,20 +158,14 @@
                                                param_cluster.n_burnin());
 #else
     std::cout << " ERROR: can only use cluster sampler for QM rotor action." << std::endl;
+    exit(-1);
 #endif
   } else if (param_singlelevelmc.sampler() == SamplerExact) {
 #ifdef ACTION_HARMONIC_OSCILLATOR
-<<<<<<< HEAD
-    sampler = std::make_shared<HarmonicOscillatorAction>(param.M_lat,
-                                                         param.T_final,
-                                                         param.m0,
-                                                         param.mu2);
-=======
     sampler = std::make_shared<HarmonicOscillatorAction>(param_lattice.M_lat(),
                                                          param_lattice.T_final(),
                                                          param_ho.m0(),
                                                          param_ho.mu2());
->>>>>>> ec87e6fb
 #else
     std::cout << " ERROR: can only sample exactly from harmonic oscillator action." << std::endl;
     exit(-1);
@@ -267,13 +261,8 @@
 #endif // ACTION_ROTOR
   } else if (param_twolevelmc.coarsesampler() == SamplerExact) {
 #ifdef ACTION_HARMONIC_OSCILLATOR
-<<<<<<< HEAD
-    coarse_sampler = std::make_shared<HarmonicOscillatorAction>(param.M_lat/2,
-                                                                param.T_final,
-=======
     coarse_sampler = std::make_shared<HarmonicOscillatorAction>(param_lattice.M_lat()/2,
                                                                 param_lattice.T_final(),
->>>>>>> ec87e6fb
                                                                 coarse_param.m0_coarse(),
                                                                 coarse_param.mu2_coarse());
 #else
