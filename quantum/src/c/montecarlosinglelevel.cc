--- conflicted
+++ resolved
@@ -62,13 +62,14 @@
   } else {
     n_target = n_min_samples_qoi;
   }
-<<<<<<< HEAD
 #ifdef LOG_QOI
+  if (mpi_comm_size() > 1) {
+    mpi_parallel::cerr << "ERROR: can only log QoI in sequential runs." << std::endl;
+    mpi_exit(EXIT_FAILURE);
+  }
   qoi_file.open("qoi.dat");
 #endif // LOG_QOI
-=======
   n_local_target = distribute_n(n_target);
->>>>>>> ed4337df
   timer.reset();
   timer.start();
   do {
@@ -76,13 +77,8 @@
     for (unsigned int k=k_start;k<n_local_target;++k) {
       sampler->draw(x_path);
 #ifdef SAVE_PATHS
-<<<<<<< HEAD
-      if ( (SAVE_FIRST_PATH<=k) and (k<=SAVE_LAST_PATH) ) {
-        std::stringstream filename;
-=======
       if ( (SAVE_FIRST_PATH<=k) and (k<=SAVE_LAST_PATH) and (mpi_master())) {
         std::stringstream filename;      
->>>>>>> ed4337df
         filename << "path_";
         filename << std::setw(8) << std::setfill('0');
         filename << k << ".dat";
