--- conflicted
+++ resolved
@@ -5,8 +5,6 @@
 
 /* Fill in fine links */
 void QuenchedSchwingerConditionedFineAction::fill_fine_points(std::shared_ptr<SampleState> phi_state) const {
-<<<<<<< HEAD
-=======
     std::shared_ptr<Lattice2D> lattice = action->get_lattice();
     const unsigned int Mt_lat = lattice->getMt_lat();
     const unsigned int Mx_lat = lattice->getMx_lat();
@@ -71,7 +69,6 @@
 
 /* Fill in fine links (Gaussian distribution) */
 void QuenchedSchwingerGaussianConditionedFineAction::fill_fine_points(std::shared_ptr<SampleState> phi_state) const {
->>>>>>> d8c20e08
     std::shared_ptr<Lattice2D> lattice = action->get_lattice();
     const unsigned int Mt_lat = lattice->getMt_lat();
     const unsigned int Mx_lat = lattice->getMx_lat();
